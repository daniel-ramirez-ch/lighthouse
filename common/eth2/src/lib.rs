//! This crate provides two major things:
//!
//! 1. The types served by the `http_api` crate.
//! 2. A wrapper around `reqwest` that forms a HTTP client, able of consuming the endpoints served
//!    by the `http_api` crate.
//!
//! Eventually it would be ideal to publish this crate on crates.io, however we have some local
//! dependencies preventing this presently.

#[cfg(feature = "lighthouse")]
pub mod lighthouse;
#[cfg(feature = "lighthouse")]
pub mod lighthouse_vc;
pub mod mixin;
pub mod types;

use self::mixin::{RequestAccept, ResponseOptional};
use self::types::{Error as ResponseError, *};
use futures::Stream;
use futures_util::StreamExt;
use lighthouse_network::PeerId;
pub use reqwest;
use reqwest::{IntoUrl, RequestBuilder, Response};
pub use reqwest::{StatusCode, Url};
pub use sensitive_url::SensitiveUrl;
use serde::{de::DeserializeOwned, Serialize};
use std::convert::TryFrom;
use std::fmt;
use std::iter::Iterator;
use std::path::PathBuf;
use std::time::Duration;

pub const V1: EndpointVersion = EndpointVersion(1);
pub const V2: EndpointVersion = EndpointVersion(2);

pub const CONSENSUS_VERSION_HEADER: &str = "Eth-Consensus-Version";

#[derive(Debug)]
pub enum Error {
    /// The `reqwest` client raised an error.
    Reqwest(reqwest::Error),
    /// The server returned an error message where the body was able to be parsed.
    ServerMessage(ErrorMessage),
    /// The server returned an error message with an array of errors.
    ServerIndexedMessage(IndexedErrorMessage),
    /// The server returned an error message where the body was unable to be parsed.
    StatusCode(StatusCode),
    /// The supplied URL is badly formatted. It should look something like `http://127.0.0.1:5052`.
    InvalidUrl(SensitiveUrl),
    /// The supplied validator client secret is invalid.
    InvalidSecret(String),
    /// The server returned a response with an invalid signature. It may be an impostor.
    InvalidSignatureHeader,
    /// The server returned a response without a signature header. It may be an impostor.
    MissingSignatureHeader,
    /// The server returned an invalid JSON response.
    InvalidJson(serde_json::Error),
    /// The server returned an invalid server-sent event.
    InvalidServerSentEvent(String),
    /// The server returned an invalid SSZ response.
    InvalidSsz(ssz::DecodeError),
    /// An I/O error occurred while loading an API token from disk.
    TokenReadError(PathBuf, std::io::Error),
    /// The client has been configured without a server pubkey, but requires one for this request.
    NoServerPubkey,
    /// The client has been configured without an API token, but requires one for this request.
    NoToken,
}

impl From<reqwest::Error> for Error {
    fn from(error: reqwest::Error) -> Self {
        Error::Reqwest(error)
    }
}

impl Error {
    /// If the error has a HTTP status code, return it.
    pub fn status(&self) -> Option<StatusCode> {
        match self {
            Error::Reqwest(error) => error.status(),
            Error::ServerMessage(msg) => StatusCode::try_from(msg.code).ok(),
            Error::ServerIndexedMessage(msg) => StatusCode::try_from(msg.code).ok(),
            Error::StatusCode(status) => Some(*status),
            Error::InvalidUrl(_) => None,
            Error::InvalidSecret(_) => None,
            Error::InvalidSignatureHeader => None,
            Error::MissingSignatureHeader => None,
            Error::InvalidJson(_) => None,
            Error::InvalidServerSentEvent(_) => None,
            Error::InvalidSsz(_) => None,
            Error::TokenReadError(..) => None,
            Error::NoServerPubkey | Error::NoToken => None,
        }
    }
}

impl fmt::Display for Error {
    fn fmt(&self, f: &mut fmt::Formatter<'_>) -> fmt::Result {
        write!(f, "{:?}", self)
    }
}

/// A struct to define a variety of different timeouts for different validator tasks to ensure
/// proper fallback behaviour.
#[derive(Clone)]
pub struct Timeouts {
    pub attestation: Duration,
    pub attester_duties: Duration,
    pub liveness: Duration,
    pub proposal: Duration,
    pub proposer_duties: Duration,
    pub sync_committee_contribution: Duration,
    pub sync_duties: Duration,
    pub get_beacon_blocks_ssz: Duration,
    pub get_debug_beacon_states: Duration,
    pub get_deposit_snapshot: Duration,
}

impl Timeouts {
    pub fn set_all(timeout: Duration) -> Self {
        Timeouts {
            attestation: timeout,
            attester_duties: timeout,
            liveness: timeout,
            proposal: timeout,
            proposer_duties: timeout,
            sync_committee_contribution: timeout,
            sync_duties: timeout,
            get_beacon_blocks_ssz: timeout,
            get_debug_beacon_states: timeout,
            get_deposit_snapshot: timeout,
        }
    }
}

/// A wrapper around `reqwest::Client` which provides convenience methods for interfacing with a
/// Lighthouse Beacon Node HTTP server (`http_api`).
#[derive(Clone)]
pub struct BeaconNodeHttpClient {
    client: reqwest::Client,
    server: SensitiveUrl,
    timeouts: Timeouts,
}

impl fmt::Display for BeaconNodeHttpClient {
    fn fmt(&self, f: &mut fmt::Formatter<'_>) -> fmt::Result {
        self.server.fmt(f)
    }
}

impl AsRef<str> for BeaconNodeHttpClient {
    fn as_ref(&self) -> &str {
        self.server.as_ref()
    }
}

impl BeaconNodeHttpClient {
    pub fn new(server: SensitiveUrl, timeouts: Timeouts) -> Self {
        Self {
            client: reqwest::Client::new(),
            server,
            timeouts,
        }
    }

    pub fn from_components(
        server: SensitiveUrl,
        client: reqwest::Client,
        timeouts: Timeouts,
    ) -> Self {
        Self {
            client,
            server,
            timeouts,
        }
    }

    /// Return the path with the standard `/eth/vX` prefix applied.
    fn eth_path(&self, version: EndpointVersion) -> Result<Url, Error> {
        let mut path = self.server.full.clone();

        path.path_segments_mut()
            .map_err(|()| Error::InvalidUrl(self.server.clone()))?
            .push("eth")
            .push(&version.to_string());

        Ok(path)
    }

    /// Perform a HTTP GET request.
    async fn get<T: DeserializeOwned, U: IntoUrl>(&self, url: U) -> Result<T, Error> {
        let response = self.get_response(url, |b| b).await?;
        Ok(response.json().await?)
    }

    /// Perform an HTTP GET request, returning the `Response` for processing.
    pub async fn get_response<U: IntoUrl>(
        &self,
        url: U,
        builder: impl FnOnce(RequestBuilder) -> RequestBuilder,
    ) -> Result<Response, Error> {
        let response = builder(self.client.get(url)).send().await?;
        ok_or_error(response).await
    }

    /// Perform a HTTP GET request with a custom timeout.
    async fn get_with_timeout<T: DeserializeOwned, U: IntoUrl>(
        &self,
        url: U,
        timeout: Duration,
    ) -> Result<T, Error> {
        let response = self
            .get_response(url, |builder| builder.timeout(timeout))
            .await?;
        Ok(response.json().await?)
    }

    /// Perform a HTTP GET request, returning `None` on a 404 error.
    async fn get_opt<T: DeserializeOwned, U: IntoUrl>(&self, url: U) -> Result<Option<T>, Error> {
        match self.get_response(url, |b| b).await.optional()? {
            Some(response) => Ok(Some(response.json().await?)),
            None => Ok(None),
        }
    }

    /// Perform a HTTP GET request with a custom timeout, returning `None` on a 404 error.
    async fn get_opt_with_timeout<T: DeserializeOwned, U: IntoUrl>(
        &self,
        url: U,
        timeout: Duration,
    ) -> Result<Option<T>, Error> {
        let opt_response = self
            .get_response(url, |b| b.timeout(timeout))
            .await
            .optional()?;
        match opt_response {
            Some(response) => Ok(Some(response.json().await?)),
            None => Ok(None),
        }
    }

    /// Perform a HTTP GET request using an 'accept' header, returning `None` on a 404 error.
    pub async fn get_bytes_opt_accept_header<U: IntoUrl>(
        &self,
        url: U,
        accept_header: Accept,
        timeout: Duration,
    ) -> Result<Option<Vec<u8>>, Error> {
        let opt_response = self
            .get_response(url, |b| b.accept(accept_header).timeout(timeout))
            .await
            .optional()?;
        match opt_response {
            Some(resp) => Ok(Some(resp.bytes().await?.into_iter().collect::<Vec<_>>())),
            None => Ok(None),
        }
    }

    /// Perform a HTTP POST request.
    async fn post<T: Serialize, U: IntoUrl>(&self, url: U, body: &T) -> Result<(), Error> {
        self.post_generic(url, body, None).await?;
        Ok(())
    }

    /// Perform a HTTP POST request, returning a JSON response.
    #[cfg(feature = "lighthouse")]
    async fn post_with_response<T: Serialize, U: IntoUrl, R: DeserializeOwned>(
        &self,
        url: U,
        body: &T,
    ) -> Result<R, Error> {
        self.post_generic(url, body, None)
            .await?
            .json()
            .await
            .map_err(Error::Reqwest)
    }

    /// Perform a HTTP POST request with a custom timeout.
    async fn post_with_timeout<T: Serialize, U: IntoUrl>(
        &self,
        url: U,
        body: &T,
        timeout: Duration,
    ) -> Result<(), Error> {
        self.post_generic(url, body, Some(timeout)).await?;
        Ok(())
    }

    /// Perform a HTTP POST request with a custom timeout, returning a JSON response.
    async fn post_with_timeout_and_response<T: DeserializeOwned, U: IntoUrl, V: Serialize>(
        &self,
        url: U,
        body: &V,
        timeout: Duration,
    ) -> Result<T, Error> {
        self.post_generic(url, body, Some(timeout))
            .await?
            .json()
            .await
            .map_err(Error::Reqwest)
    }

    /// Generic POST function supporting arbitrary responses and timeouts.
    async fn post_generic<T: Serialize, U: IntoUrl>(
        &self,
        url: U,
        body: &T,
        timeout: Option<Duration>,
    ) -> Result<Response, Error> {
        let mut builder = self.client.post(url);
        if let Some(timeout) = timeout {
            builder = builder.timeout(timeout);
        }
        let response = builder.json(body).send().await?;
        ok_or_error(response).await
    }

    /// `GET beacon/genesis`
    ///
    /// ## Errors
    ///
    /// May return a `404` if beacon chain genesis has not yet occurred.
    pub async fn get_beacon_genesis(&self) -> Result<GenericResponse<GenesisData>, Error> {
        let mut path = self.eth_path(V1)?;

        path.path_segments_mut()
            .map_err(|()| Error::InvalidUrl(self.server.clone()))?
            .push("beacon")
            .push("genesis");

        self.get(path).await
    }

    /// `GET beacon/states/{state_id}/root`
    ///
    /// Returns `Ok(None)` on a 404 error.
    pub async fn get_beacon_states_root(
        &self,
        state_id: StateId,
    ) -> Result<Option<ExecutionOptimisticFinalizedResponse<RootData>>, Error> {
        let mut path = self.eth_path(V1)?;

        path.path_segments_mut()
            .map_err(|()| Error::InvalidUrl(self.server.clone()))?
            .push("beacon")
            .push("states")
            .push(&state_id.to_string())
            .push("root");

        self.get_opt(path).await
    }

    /// `GET beacon/states/{state_id}/fork`
    ///
    /// Returns `Ok(None)` on a 404 error.
    pub async fn get_beacon_states_fork(
        &self,
        state_id: StateId,
    ) -> Result<Option<ExecutionOptimisticFinalizedResponse<Fork>>, Error> {
        let mut path = self.eth_path(V1)?;

        path.path_segments_mut()
            .map_err(|()| Error::InvalidUrl(self.server.clone()))?
            .push("beacon")
            .push("states")
            .push(&state_id.to_string())
            .push("fork");

        self.get_opt(path).await
    }

    /// `GET beacon/states/{state_id}/finality_checkpoints`
    ///
    /// Returns `Ok(None)` on a 404 error.
    pub async fn get_beacon_states_finality_checkpoints(
        &self,
        state_id: StateId,
    ) -> Result<Option<ExecutionOptimisticFinalizedResponse<FinalityCheckpointsData>>, Error> {
        let mut path = self.eth_path(V1)?;

        path.path_segments_mut()
            .map_err(|()| Error::InvalidUrl(self.server.clone()))?
            .push("beacon")
            .push("states")
            .push(&state_id.to_string())
            .push("finality_checkpoints");

        self.get_opt(path).await
    }

    /// `GET beacon/states/{state_id}/validator_balances?id`
    ///
    /// Returns `Ok(None)` on a 404 error.
    pub async fn get_beacon_states_validator_balances(
        &self,
        state_id: StateId,
        ids: Option<&[ValidatorId]>,
    ) -> Result<Option<ExecutionOptimisticFinalizedResponse<Vec<ValidatorBalanceData>>>, Error>
    {
        let mut path = self.eth_path(V1)?;

        path.path_segments_mut()
            .map_err(|()| Error::InvalidUrl(self.server.clone()))?
            .push("beacon")
            .push("states")
            .push(&state_id.to_string())
            .push("validator_balances");

        if let Some(ids) = ids {
            let id_string = ids
                .iter()
                .map(|i| i.to_string())
                .collect::<Vec<_>>()
                .join(",");
            path.query_pairs_mut().append_pair("id", &id_string);
        }

        self.get_opt(path).await
    }

    /// `GET beacon/states/{state_id}/validators?id,status`
    ///
    /// Returns `Ok(None)` on a 404 error.
    pub async fn get_beacon_states_validators(
        &self,
        state_id: StateId,
        ids: Option<&[ValidatorId]>,
        statuses: Option<&[ValidatorStatus]>,
    ) -> Result<Option<ExecutionOptimisticFinalizedResponse<Vec<ValidatorData>>>, Error> {
        let mut path = self.eth_path(V1)?;

        path.path_segments_mut()
            .map_err(|()| Error::InvalidUrl(self.server.clone()))?
            .push("beacon")
            .push("states")
            .push(&state_id.to_string())
            .push("validators");

        if let Some(ids) = ids {
            let id_string = ids
                .iter()
                .map(|i| i.to_string())
                .collect::<Vec<_>>()
                .join(",");
            path.query_pairs_mut().append_pair("id", &id_string);
        }

        if let Some(statuses) = statuses {
            let status_string = statuses
                .iter()
                .map(|i| i.to_string())
                .collect::<Vec<_>>()
                .join(",");
            path.query_pairs_mut().append_pair("status", &status_string);
        }

        self.get_opt(path).await
    }

    /// `GET beacon/states/{state_id}/committees?slot,index,epoch`
    ///
    /// Returns `Ok(None)` on a 404 error.
    pub async fn get_beacon_states_committees(
        &self,
        state_id: StateId,
        slot: Option<Slot>,
        index: Option<u64>,
        epoch: Option<Epoch>,
    ) -> Result<Option<ExecutionOptimisticFinalizedResponse<Vec<CommitteeData>>>, Error> {
        let mut path = self.eth_path(V1)?;

        path.path_segments_mut()
            .map_err(|()| Error::InvalidUrl(self.server.clone()))?
            .push("beacon")
            .push("states")
            .push(&state_id.to_string())
            .push("committees");

        if let Some(slot) = slot {
            path.query_pairs_mut()
                .append_pair("slot", &slot.to_string());
        }

        if let Some(index) = index {
            path.query_pairs_mut()
                .append_pair("index", &index.to_string());
        }

        if let Some(epoch) = epoch {
            path.query_pairs_mut()
                .append_pair("epoch", &epoch.to_string());
        }

        self.get_opt(path).await
    }

    /// `GET beacon/states/{state_id}/sync_committees?epoch`
    pub async fn get_beacon_states_sync_committees(
        &self,
        state_id: StateId,
        epoch: Option<Epoch>,
    ) -> Result<ExecutionOptimisticFinalizedResponse<SyncCommitteeByValidatorIndices>, Error> {
        let mut path = self.eth_path(V1)?;

        path.path_segments_mut()
            .map_err(|()| Error::InvalidUrl(self.server.clone()))?
            .push("beacon")
            .push("states")
            .push(&state_id.to_string())
            .push("sync_committees");

        if let Some(epoch) = epoch {
            path.query_pairs_mut()
                .append_pair("epoch", &epoch.to_string());
        }

        self.get(path).await
    }

    /// `GET beacon/states/{state_id}/randao?epoch`
    pub async fn get_beacon_states_randao(
        &self,
        state_id: StateId,
        epoch: Option<Epoch>,
    ) -> Result<Option<ExecutionOptimisticFinalizedResponse<RandaoMix>>, Error> {
        let mut path = self.eth_path(V1)?;

        path.path_segments_mut()
            .map_err(|()| Error::InvalidUrl(self.server.clone()))?
            .push("beacon")
            .push("states")
            .push(&state_id.to_string())
            .push("randao");

        if let Some(epoch) = epoch {
            path.query_pairs_mut()
                .append_pair("epoch", &epoch.to_string());
        }

        self.get_opt(path).await
    }

    /// `GET beacon/states/{state_id}/validators/{validator_id}`
    ///
    /// Returns `Ok(None)` on a 404 error.
    pub async fn get_beacon_states_validator_id(
        &self,
        state_id: StateId,
        validator_id: &ValidatorId,
    ) -> Result<Option<ExecutionOptimisticFinalizedResponse<ValidatorData>>, Error> {
        let mut path = self.eth_path(V1)?;

        path.path_segments_mut()
            .map_err(|()| Error::InvalidUrl(self.server.clone()))?
            .push("beacon")
            .push("states")
            .push(&state_id.to_string())
            .push("validators")
            .push(&validator_id.to_string());

        self.get_opt(path).await
    }

    /// `GET beacon/headers?slot,parent_root`
    ///
    /// Returns `Ok(None)` on a 404 error.
    pub async fn get_beacon_headers(
        &self,
        slot: Option<Slot>,
        parent_root: Option<Hash256>,
    ) -> Result<Option<ExecutionOptimisticFinalizedResponse<Vec<BlockHeaderData>>>, Error> {
        let mut path = self.eth_path(V1)?;

        path.path_segments_mut()
            .map_err(|()| Error::InvalidUrl(self.server.clone()))?
            .push("beacon")
            .push("headers");

        if let Some(slot) = slot {
            path.query_pairs_mut()
                .append_pair("slot", &slot.to_string());
        }

        if let Some(root) = parent_root {
            path.query_pairs_mut()
                .append_pair("parent_root", &format!("{:?}", root));
        }

        self.get_opt(path).await
    }

    /// `GET beacon/headers/{block_id}`
    ///
    /// Returns `Ok(None)` on a 404 error.
    pub async fn get_beacon_headers_block_id(
        &self,
        block_id: BlockId,
    ) -> Result<Option<ExecutionOptimisticFinalizedResponse<BlockHeaderData>>, Error> {
        let mut path = self.eth_path(V1)?;

        path.path_segments_mut()
            .map_err(|()| Error::InvalidUrl(self.server.clone()))?
            .push("beacon")
            .push("headers")
            .push(&block_id.to_string());

        self.get_opt(path).await
    }

    /// `POST beacon/blocks`
    ///
    /// Returns `Ok(None)` on a 404 error.
    pub async fn post_beacon_blocks<T: EthSpec, Payload: AbstractExecPayload<T>>(
        &self,
        block: &SignedBeaconBlock<T, Payload>,
    ) -> Result<(), Error> {
        let mut path = self.eth_path(V1)?;

        path.path_segments_mut()
            .map_err(|()| Error::InvalidUrl(self.server.clone()))?
            .push("beacon")
            .push("blocks");

        self.post_with_timeout(path, block, self.timeouts.proposal)
            .await?;

        Ok(())
    }

    /// `POST beacon/blinded_blocks`
    ///
    /// Returns `Ok(None)` on a 404 error.
    pub async fn post_beacon_blinded_blocks<T: EthSpec, Payload: AbstractExecPayload<T>>(
        &self,
        block: &SignedBeaconBlock<T, Payload>,
    ) -> Result<(), Error> {
        let mut path = self.eth_path(V1)?;

        path.path_segments_mut()
            .map_err(|()| Error::InvalidUrl(self.server.clone()))?
            .push("beacon")
            .push("blinded_blocks");

        self.post_with_timeout(path, block, self.timeouts.proposal)
            .await?;

        Ok(())
    }

    /// Path for `v2/beacon/blocks`
    pub fn get_beacon_blocks_path(&self, block_id: BlockId) -> Result<Url, Error> {
        let mut path = self.eth_path(V2)?;
        path.path_segments_mut()
            .map_err(|()| Error::InvalidUrl(self.server.clone()))?
            .push("beacon")
            .push("blocks")
            .push(&block_id.to_string());
        Ok(path)
    }

    /// Path for `v1/beacon/blinded_blocks/{block_id}`
    pub fn get_beacon_blinded_blocks_path(&self, block_id: BlockId) -> Result<Url, Error> {
        let mut path = self.eth_path(V1)?;
        path.path_segments_mut()
            .map_err(|()| Error::InvalidUrl(self.server.clone()))?
            .push("beacon")
            .push("blinded_blocks")
            .push(&block_id.to_string());
        Ok(path)
    }

    /// `GET v2/beacon/blocks`
    ///
    /// Returns `Ok(None)` on a 404 error.
    pub async fn get_beacon_blocks<T: EthSpec>(
        &self,
        block_id: BlockId,
    ) -> Result<
        Option<ExecutionOptimisticFinalizedForkVersionedResponse<SignedBeaconBlock<T>>>,
        Error,
    > {
        let path = self.get_beacon_blocks_path(block_id)?;
        let response = match self.get_response(path, |b| b).await.optional()? {
            Some(res) => res,
            None => return Ok(None),
        };

<<<<<<< HEAD
        // If present, use the fork provided in the headers to decode the block. Gracefully handle
        // missing and malformed fork names by falling back to regular deserialisation.
        let (block, version, execution_optimistic, finalized) =
            match response.fork_name_from_header() {
                Ok(Some(fork_name)) => {
                    let (data, (version, execution_optimistic, finalized)) =
                        map_fork_name_with!(fork_name, SignedBeaconBlock, {
                            let ExecutionOptimisticFinalizedForkVersionedResponse {
                                version,
                                execution_optimistic,
                                finalized,
                                data,
                            } = response.json().await?;
                            (data, (version, execution_optimistic, finalized))
                        });
                    (data, version, execution_optimistic, finalized)
                }
                Ok(None) | Err(_) => {
                    let ExecutionOptimisticFinalizedForkVersionedResponse {
                        version,
                        execution_optimistic,
                        finalized,
                        data,
                    } = response.json().await?;
                    (data, version, execution_optimistic, finalized)
                }
            };
        Ok(Some(ExecutionOptimisticFinalizedForkVersionedResponse {
            version,
            execution_optimistic,
            finalized,
            data: block,
        }))
=======
        Ok(Some(response.json().await?))
>>>>>>> 0fb58a68
    }

    /// `GET v1/beacon/blinded_blocks/{block_id}`
    ///
    /// Returns `Ok(None)` on a 404 error.
    pub async fn get_beacon_blinded_blocks<T: EthSpec>(
        &self,
        block_id: BlockId,
    ) -> Result<
        Option<ExecutionOptimisticFinalizedForkVersionedResponse<SignedBlindedBeaconBlock<T>>>,
        Error,
    > {
        let path = self.get_beacon_blinded_blocks_path(block_id)?;
        let response = match self.get_response(path, |b| b).await.optional()? {
            Some(res) => res,
            None => return Ok(None),
        };

<<<<<<< HEAD
        // If present, use the fork provided in the headers to decode the block. Gracefully handle
        // missing and malformed fork names by falling back to regular deserialisation.
        let (block, version, execution_optimistic, finalized) =
            match response.fork_name_from_header() {
                Ok(Some(fork_name)) => {
                    let (data, (version, execution_optimistic, finalized)) =
                        map_fork_name_with!(fork_name, SignedBlindedBeaconBlock, {
                            let ExecutionOptimisticFinalizedForkVersionedResponse {
                                version,
                                execution_optimistic,
                                finalized,
                                data,
                            } = response.json().await?;
                            (data, (version, execution_optimistic, finalized))
                        });
                    (data, version, execution_optimistic, finalized)
                }
                Ok(None) | Err(_) => {
                    let ExecutionOptimisticFinalizedForkVersionedResponse {
                        version,
                        execution_optimistic,
                        finalized,
                        data,
                    } = response.json().await?;
                    (data, version, execution_optimistic, finalized)
                }
            };
        Ok(Some(ExecutionOptimisticFinalizedForkVersionedResponse {
            version,
            execution_optimistic,
            finalized,
            data: block,
        }))
=======
        Ok(Some(response.json().await?))
>>>>>>> 0fb58a68
    }

    /// `GET v1/beacon/blocks` (LEGACY)
    ///
    /// Returns `Ok(None)` on a 404 error.
    pub async fn get_beacon_blocks_v1<T: EthSpec>(
        &self,
        block_id: BlockId,
    ) -> Result<Option<ForkVersionedResponse<SignedBeaconBlock<T>>>, Error> {
        let mut path = self.eth_path(V1)?;

        path.path_segments_mut()
            .map_err(|()| Error::InvalidUrl(self.server.clone()))?
            .push("beacon")
            .push("blocks")
            .push(&block_id.to_string());

        self.get_opt(path).await
    }

    /// `GET beacon/blocks` as SSZ
    ///
    /// Returns `Ok(None)` on a 404 error.
    pub async fn get_beacon_blocks_ssz<T: EthSpec>(
        &self,
        block_id: BlockId,
        spec: &ChainSpec,
    ) -> Result<Option<SignedBeaconBlock<T>>, Error> {
        let path = self.get_beacon_blocks_path(block_id)?;

        self.get_bytes_opt_accept_header(path, Accept::Ssz, self.timeouts.get_beacon_blocks_ssz)
            .await?
            .map(|bytes| SignedBeaconBlock::from_ssz_bytes(&bytes, spec).map_err(Error::InvalidSsz))
            .transpose()
    }

    /// `GET beacon/blinded_blocks/{block_id}` as SSZ
    ///
    /// Returns `Ok(None)` on a 404 error.
    pub async fn get_beacon_blinded_blocks_ssz<T: EthSpec>(
        &self,
        block_id: BlockId,
        spec: &ChainSpec,
    ) -> Result<Option<SignedBlindedBeaconBlock<T>>, Error> {
        let path = self.get_beacon_blinded_blocks_path(block_id)?;

        self.get_bytes_opt_accept_header(path, Accept::Ssz, self.timeouts.get_beacon_blocks_ssz)
            .await?
            .map(|bytes| {
                SignedBlindedBeaconBlock::from_ssz_bytes(&bytes, spec).map_err(Error::InvalidSsz)
            })
            .transpose()
    }

    /// `GET beacon/blocks/{block_id}/root`
    ///
    /// Returns `Ok(None)` on a 404 error.
    pub async fn get_beacon_blocks_root(
        &self,
        block_id: BlockId,
    ) -> Result<Option<ExecutionOptimisticFinalizedResponse<RootData>>, Error> {
        let mut path = self.eth_path(V1)?;

        path.path_segments_mut()
            .map_err(|()| Error::InvalidUrl(self.server.clone()))?
            .push("beacon")
            .push("blocks")
            .push(&block_id.to_string())
            .push("root");

        self.get_opt(path).await
    }

    /// `GET beacon/blocks/{block_id}/attestations`
    ///
    /// Returns `Ok(None)` on a 404 error.
    pub async fn get_beacon_blocks_attestations<T: EthSpec>(
        &self,
        block_id: BlockId,
    ) -> Result<Option<ExecutionOptimisticFinalizedResponse<Vec<Attestation<T>>>>, Error> {
        let mut path = self.eth_path(V1)?;

        path.path_segments_mut()
            .map_err(|()| Error::InvalidUrl(self.server.clone()))?
            .push("beacon")
            .push("blocks")
            .push(&block_id.to_string())
            .push("attestations");

        self.get_opt(path).await
    }

    /// `POST beacon/pool/attestations`
    pub async fn post_beacon_pool_attestations<T: EthSpec>(
        &self,
        attestations: &[Attestation<T>],
    ) -> Result<(), Error> {
        let mut path = self.eth_path(V1)?;

        path.path_segments_mut()
            .map_err(|()| Error::InvalidUrl(self.server.clone()))?
            .push("beacon")
            .push("pool")
            .push("attestations");

        self.post_with_timeout(path, &attestations, self.timeouts.attestation)
            .await?;

        Ok(())
    }

    /// `GET beacon/pool/attestations?slot,committee_index`
    pub async fn get_beacon_pool_attestations<T: EthSpec>(
        &self,
        slot: Option<Slot>,
        committee_index: Option<u64>,
    ) -> Result<GenericResponse<Vec<Attestation<T>>>, Error> {
        let mut path = self.eth_path(V1)?;

        path.path_segments_mut()
            .map_err(|()| Error::InvalidUrl(self.server.clone()))?
            .push("beacon")
            .push("pool")
            .push("attestations");

        if let Some(slot) = slot {
            path.query_pairs_mut()
                .append_pair("slot", &slot.to_string());
        }

        if let Some(index) = committee_index {
            path.query_pairs_mut()
                .append_pair("committee_index", &index.to_string());
        }

        self.get(path).await
    }

    /// `POST beacon/pool/attester_slashings`
    pub async fn post_beacon_pool_attester_slashings<T: EthSpec>(
        &self,
        slashing: &AttesterSlashing<T>,
    ) -> Result<(), Error> {
        let mut path = self.eth_path(V1)?;

        path.path_segments_mut()
            .map_err(|()| Error::InvalidUrl(self.server.clone()))?
            .push("beacon")
            .push("pool")
            .push("attester_slashings");

        self.post(path, slashing).await?;

        Ok(())
    }

    /// `GET beacon/pool/attester_slashings`
    pub async fn get_beacon_pool_attester_slashings<T: EthSpec>(
        &self,
    ) -> Result<GenericResponse<Vec<AttesterSlashing<T>>>, Error> {
        let mut path = self.eth_path(V1)?;

        path.path_segments_mut()
            .map_err(|()| Error::InvalidUrl(self.server.clone()))?
            .push("beacon")
            .push("pool")
            .push("attester_slashings");

        self.get(path).await
    }

    /// `POST beacon/pool/proposer_slashings`
    pub async fn post_beacon_pool_proposer_slashings(
        &self,
        slashing: &ProposerSlashing,
    ) -> Result<(), Error> {
        let mut path = self.eth_path(V1)?;

        path.path_segments_mut()
            .map_err(|()| Error::InvalidUrl(self.server.clone()))?
            .push("beacon")
            .push("pool")
            .push("proposer_slashings");

        self.post(path, slashing).await?;

        Ok(())
    }

    /// `GET beacon/pool/proposer_slashings`
    pub async fn get_beacon_pool_proposer_slashings(
        &self,
    ) -> Result<GenericResponse<Vec<ProposerSlashing>>, Error> {
        let mut path = self.eth_path(V1)?;

        path.path_segments_mut()
            .map_err(|()| Error::InvalidUrl(self.server.clone()))?
            .push("beacon")
            .push("pool")
            .push("proposer_slashings");

        self.get(path).await
    }

    /// `POST beacon/pool/voluntary_exits`
    pub async fn post_beacon_pool_voluntary_exits(
        &self,
        exit: &SignedVoluntaryExit,
    ) -> Result<(), Error> {
        let mut path = self.eth_path(V1)?;

        path.path_segments_mut()
            .map_err(|()| Error::InvalidUrl(self.server.clone()))?
            .push("beacon")
            .push("pool")
            .push("voluntary_exits");

        self.post(path, exit).await?;

        Ok(())
    }

    /// `GET beacon/pool/voluntary_exits`
    pub async fn get_beacon_pool_voluntary_exits(
        &self,
    ) -> Result<GenericResponse<Vec<SignedVoluntaryExit>>, Error> {
        let mut path = self.eth_path(V1)?;

        path.path_segments_mut()
            .map_err(|()| Error::InvalidUrl(self.server.clone()))?
            .push("beacon")
            .push("pool")
            .push("voluntary_exits");

        self.get(path).await
    }

    /// `POST beacon/pool/sync_committees`
    pub async fn post_beacon_pool_sync_committee_signatures(
        &self,
        signatures: &[SyncCommitteeMessage],
    ) -> Result<(), Error> {
        let mut path = self.eth_path(V1)?;

        path.path_segments_mut()
            .map_err(|()| Error::InvalidUrl(self.server.clone()))?
            .push("beacon")
            .push("pool")
            .push("sync_committees");

        self.post(path, &signatures).await?;

        Ok(())
    }

    /// `POST beacon/pool/bls_to_execution_changes`
    pub async fn post_beacon_pool_bls_to_execution_changes(
        &self,
        address_changes: &[SignedBlsToExecutionChange],
    ) -> Result<(), Error> {
        let mut path = self.eth_path(V1)?;

        path.path_segments_mut()
            .map_err(|()| Error::InvalidUrl(self.server.clone()))?
            .push("beacon")
            .push("pool")
            .push("bls_to_execution_changes");

        self.post(path, &address_changes).await?;

        Ok(())
    }

    /// `GET beacon/deposit_snapshot`
    pub async fn get_deposit_snapshot(&self) -> Result<Option<types::DepositTreeSnapshot>, Error> {
        use ssz::Decode;
        let mut path = self.eth_path(V1)?;
        path.path_segments_mut()
            .map_err(|()| Error::InvalidUrl(self.server.clone()))?
            .push("beacon")
            .push("deposit_snapshot");
        self.get_bytes_opt_accept_header(path, Accept::Ssz, self.timeouts.get_deposit_snapshot)
            .await?
            .map(|bytes| DepositTreeSnapshot::from_ssz_bytes(&bytes).map_err(Error::InvalidSsz))
            .transpose()
    }

    /// `POST beacon/rewards/sync_committee`
    pub async fn post_beacon_rewards_sync_committee(
        &self,
        rewards: &[Option<Vec<lighthouse::SyncCommitteeReward>>],
    ) -> Result<(), Error> {
        let mut path = self.eth_path(V1)?;

        path.path_segments_mut()
            .map_err(|()| Error::InvalidUrl(self.server.clone()))?
            .push("beacon")
            .push("rewards")
            .push("sync_committee");

        self.post(path, &rewards).await?;

        Ok(())
    }

    /// `GET beacon/rewards/blocks`
    pub async fn get_beacon_rewards_blocks(&self, epoch: Epoch) -> Result<(), Error> {
        let mut path = self.eth_path(V1)?;

        path.path_segments_mut()
            .map_err(|()| Error::InvalidUrl(self.server.clone()))?
            .push("beacon")
            .push("rewards")
            .push("blocks");

        path.query_pairs_mut()
            .append_pair("epoch", &epoch.to_string());

        self.get(path).await
    }

    /// `POST beacon/rewards/attestations`
    pub async fn post_beacon_rewards_attestations(
        &self,
        attestations: &[ValidatorId],
    ) -> Result<(), Error> {
        let mut path = self.eth_path(V1)?;

        path.path_segments_mut()
            .map_err(|()| Error::InvalidUrl(self.server.clone()))?
            .push("beacon")
            .push("rewards")
            .push("attestations");

        self.post(path, &attestations).await?;

        Ok(())
    }

    /// `POST validator/contribution_and_proofs`
    pub async fn post_validator_contribution_and_proofs<T: EthSpec>(
        &self,
        signed_contributions: &[SignedContributionAndProof<T>],
    ) -> Result<(), Error> {
        let mut path = self.eth_path(V1)?;

        path.path_segments_mut()
            .map_err(|()| Error::InvalidUrl(self.server.clone()))?
            .push("validator")
            .push("contribution_and_proofs");

        self.post_with_timeout(
            path,
            &signed_contributions,
            self.timeouts.sync_committee_contribution,
        )
        .await?;

        Ok(())
    }

    /// `POST validator/prepare_beacon_proposer`
    pub async fn post_validator_prepare_beacon_proposer(
        &self,
        preparation_data: &[ProposerPreparationData],
    ) -> Result<(), Error> {
        let mut path = self.eth_path(V1)?;

        path.path_segments_mut()
            .map_err(|()| Error::InvalidUrl(self.server.clone()))?
            .push("validator")
            .push("prepare_beacon_proposer");

        self.post(path, &preparation_data).await?;

        Ok(())
    }

    /// `POST validator/register_validator`
    pub async fn post_validator_register_validator(
        &self,
        registration_data: &[SignedValidatorRegistrationData],
    ) -> Result<(), Error> {
        let mut path = self.eth_path(V1)?;

        path.path_segments_mut()
            .map_err(|()| Error::InvalidUrl(self.server.clone()))?
            .push("validator")
            .push("register_validator");

        self.post(path, &registration_data).await?;

        Ok(())
    }

    /// `GET config/fork_schedule`
    pub async fn get_config_fork_schedule(&self) -> Result<GenericResponse<Vec<Fork>>, Error> {
        let mut path = self.eth_path(V1)?;

        path.path_segments_mut()
            .map_err(|()| Error::InvalidUrl(self.server.clone()))?
            .push("config")
            .push("fork_schedule");

        self.get(path).await
    }

    /// `GET config/spec`
    pub async fn get_config_spec<T: Serialize + DeserializeOwned>(
        &self,
    ) -> Result<GenericResponse<T>, Error> {
        let mut path = self.eth_path(V1)?;

        path.path_segments_mut()
            .map_err(|()| Error::InvalidUrl(self.server.clone()))?
            .push("config")
            .push("spec");

        self.get(path).await
    }

    /// `GET config/deposit_contract`
    pub async fn get_config_deposit_contract(
        &self,
    ) -> Result<GenericResponse<DepositContractData>, Error> {
        let mut path = self.eth_path(V1)?;

        path.path_segments_mut()
            .map_err(|()| Error::InvalidUrl(self.server.clone()))?
            .push("config")
            .push("deposit_contract");

        self.get(path).await
    }

    /// `GET node/version`
    pub async fn get_node_version(&self) -> Result<GenericResponse<VersionData>, Error> {
        let mut path = self.eth_path(V1)?;

        path.path_segments_mut()
            .map_err(|()| Error::InvalidUrl(self.server.clone()))?
            .push("node")
            .push("version");

        self.get(path).await
    }

    /// `GET node/identity`
    pub async fn get_node_identity(&self) -> Result<GenericResponse<IdentityData>, Error> {
        let mut path = self.eth_path(V1)?;

        path.path_segments_mut()
            .map_err(|()| Error::InvalidUrl(self.server.clone()))?
            .push("node")
            .push("identity");

        self.get(path).await
    }

    /// `GET node/syncing`
    pub async fn get_node_syncing(&self) -> Result<GenericResponse<SyncingData>, Error> {
        let mut path = self.eth_path(V1)?;

        path.path_segments_mut()
            .map_err(|()| Error::InvalidUrl(self.server.clone()))?
            .push("node")
            .push("syncing");

        self.get(path).await
    }

    /// `GET node/health`
    pub async fn get_node_health(&self) -> Result<StatusCode, Error> {
        let mut path = self.eth_path(V1)?;

        path.path_segments_mut()
            .map_err(|()| Error::InvalidUrl(self.server.clone()))?
            .push("node")
            .push("health");

        let status = self.client.get(path).send().await?.status();
        if status == StatusCode::OK || status == StatusCode::PARTIAL_CONTENT {
            Ok(status)
        } else {
            Err(Error::StatusCode(status))
        }
    }

    /// `GET node/peers/{peer_id}`
    pub async fn get_node_peers_by_id(
        &self,
        peer_id: PeerId,
    ) -> Result<GenericResponse<PeerData>, Error> {
        let mut path = self.eth_path(V1)?;

        path.path_segments_mut()
            .map_err(|()| Error::InvalidUrl(self.server.clone()))?
            .push("node")
            .push("peers")
            .push(&peer_id.to_string());

        self.get(path).await
    }

    /// `GET node/peers`
    pub async fn get_node_peers(
        &self,
        states: Option<&[PeerState]>,
        directions: Option<&[PeerDirection]>,
    ) -> Result<PeersData, Error> {
        let mut path = self.eth_path(V1)?;

        path.path_segments_mut()
            .map_err(|()| Error::InvalidUrl(self.server.clone()))?
            .push("node")
            .push("peers");

        if let Some(states) = states {
            let state_string = states
                .iter()
                .map(|i| i.to_string())
                .collect::<Vec<_>>()
                .join(",");
            path.query_pairs_mut().append_pair("state", &state_string);
        }

        if let Some(directions) = directions {
            let dir_string = directions
                .iter()
                .map(|i| i.to_string())
                .collect::<Vec<_>>()
                .join(",");
            path.query_pairs_mut().append_pair("direction", &dir_string);
        }

        self.get(path).await
    }

    /// `GET node/peer_count`
    pub async fn get_node_peer_count(&self) -> Result<GenericResponse<PeerCount>, Error> {
        let mut path = self.eth_path(V1)?;

        path.path_segments_mut()
            .map_err(|()| Error::InvalidUrl(self.server.clone()))?
            .push("node")
            .push("peer_count");

        self.get(path).await
    }

    /// URL path for `v2/debug/beacon/states/{state_id}`.
    pub fn get_debug_beacon_states_path(&self, state_id: StateId) -> Result<Url, Error> {
        let mut path = self.eth_path(V2)?;

        path.path_segments_mut()
            .map_err(|()| Error::InvalidUrl(self.server.clone()))?
            .push("debug")
            .push("beacon")
            .push("states")
            .push(&state_id.to_string());
        Ok(path)
    }

    /// `GET v2/debug/beacon/states/{state_id}`
    pub async fn get_debug_beacon_states<T: EthSpec>(
        &self,
        state_id: StateId,
    ) -> Result<Option<ExecutionOptimisticFinalizedForkVersionedResponse<BeaconState<T>>>, Error>
    {
        let path = self.get_debug_beacon_states_path(state_id)?;
        self.get_opt(path).await
    }

    /// `GET v1/debug/beacon/states/{state_id}` (LEGACY)
    pub async fn get_debug_beacon_states_v1<T: EthSpec>(
        &self,
        state_id: StateId,
    ) -> Result<Option<ExecutionOptimisticForkVersionedResponse<BeaconState<T>>>, Error> {
        let mut path = self.eth_path(V1)?;

        path.path_segments_mut()
            .map_err(|()| Error::InvalidUrl(self.server.clone()))?
            .push("debug")
            .push("beacon")
            .push("states")
            .push(&state_id.to_string());

        self.get_opt(path).await
    }

    /// `GET debug/beacon/states/{state_id}`
    /// `-H "accept: application/octet-stream"`
    pub async fn get_debug_beacon_states_ssz<T: EthSpec>(
        &self,
        state_id: StateId,
        spec: &ChainSpec,
    ) -> Result<Option<BeaconState<T>>, Error> {
        let path = self.get_debug_beacon_states_path(state_id)?;

        self.get_bytes_opt_accept_header(path, Accept::Ssz, self.timeouts.get_debug_beacon_states)
            .await?
            .map(|bytes| BeaconState::from_ssz_bytes(&bytes, spec).map_err(Error::InvalidSsz))
            .transpose()
    }

    /// `GET v2/debug/beacon/heads`
    pub async fn get_debug_beacon_heads(
        &self,
    ) -> Result<GenericResponse<Vec<ChainHeadData>>, Error> {
        let mut path = self.eth_path(V2)?;

        path.path_segments_mut()
            .map_err(|()| Error::InvalidUrl(self.server.clone()))?
            .push("debug")
            .push("beacon")
            .push("heads");

        self.get(path).await
    }

    /// `GET v1/debug/beacon/heads` (LEGACY)
    pub async fn get_debug_beacon_heads_v1(
        &self,
    ) -> Result<GenericResponse<Vec<ChainHeadData>>, Error> {
        let mut path = self.eth_path(V1)?;

        path.path_segments_mut()
            .map_err(|()| Error::InvalidUrl(self.server.clone()))?
            .push("debug")
            .push("beacon")
            .push("heads");

        self.get(path).await
    }

    /// `GET validator/duties/proposer/{epoch}`
    pub async fn get_validator_duties_proposer(
        &self,
        epoch: Epoch,
    ) -> Result<DutiesResponse<Vec<ProposerData>>, Error> {
        let mut path = self.eth_path(V1)?;

        path.path_segments_mut()
            .map_err(|()| Error::InvalidUrl(self.server.clone()))?
            .push("validator")
            .push("duties")
            .push("proposer")
            .push(&epoch.to_string());

        self.get_with_timeout(path, self.timeouts.proposer_duties)
            .await
    }

    /// `GET v2/validator/blocks/{slot}`
    pub async fn get_validator_blocks<T: EthSpec, Payload: AbstractExecPayload<T>>(
        &self,
        slot: Slot,
        randao_reveal: &SignatureBytes,
        graffiti: Option<&Graffiti>,
    ) -> Result<ForkVersionedResponse<BeaconBlock<T, Payload>>, Error> {
        self.get_validator_blocks_modular(slot, randao_reveal, graffiti, SkipRandaoVerification::No)
            .await
    }

    /// `GET v2/validator/blocks/{slot}`
    pub async fn get_validator_blocks_modular<T: EthSpec, Payload: AbstractExecPayload<T>>(
        &self,
        slot: Slot,
        randao_reveal: &SignatureBytes,
        graffiti: Option<&Graffiti>,
        skip_randao_verification: SkipRandaoVerification,
    ) -> Result<ForkVersionedResponse<BeaconBlock<T, Payload>>, Error> {
        let mut path = self.eth_path(V2)?;

        path.path_segments_mut()
            .map_err(|()| Error::InvalidUrl(self.server.clone()))?
            .push("validator")
            .push("blocks")
            .push(&slot.to_string());

        path.query_pairs_mut()
            .append_pair("randao_reveal", &randao_reveal.to_string());

        if let Some(graffiti) = graffiti {
            path.query_pairs_mut()
                .append_pair("graffiti", &graffiti.to_string());
        }

        if skip_randao_verification == SkipRandaoVerification::Yes {
            path.query_pairs_mut()
                .append_pair("skip_randao_verification", "");
        }

        self.get(path).await
    }

    /// `GET v1/validator/blocks_and_blobs/{slot}`
    pub async fn get_validator_blocks_and_blobs<T: EthSpec, Payload: AbstractExecPayload<T>>(
        &self,
        slot: Slot,
        randao_reveal: &SignatureBytes,
        graffiti: Option<&Graffiti>,
    ) -> Result<ForkVersionedResponse<BlocksAndBlobs<T, Payload>>, Error> {
        let mut path = self.eth_path(V1)?;

        path.path_segments_mut()
            .map_err(|()| Error::InvalidUrl(self.server.clone()))?
            .push("validator")
            .push("blocks_and_blobs")
            .push(&slot.to_string());

        path.query_pairs_mut()
            .append_pair("randao_reveal", &randao_reveal.to_string());

        if let Some(graffiti) = graffiti {
            path.query_pairs_mut()
                .append_pair("graffiti", &graffiti.to_string());
        }

        self.get(path).await
    }

    /// `GET v2/validator/blinded_blocks/{slot}`
    pub async fn get_validator_blinded_blocks<T: EthSpec, Payload: AbstractExecPayload<T>>(
        &self,
        slot: Slot,
        randao_reveal: &SignatureBytes,
        graffiti: Option<&Graffiti>,
    ) -> Result<ForkVersionedResponse<BeaconBlock<T, Payload>>, Error> {
        self.get_validator_blinded_blocks_modular(
            slot,
            randao_reveal,
            graffiti,
            SkipRandaoVerification::No,
        )
        .await
    }

    /// `GET v1/validator/blinded_blocks/{slot}`
    pub async fn get_validator_blinded_blocks_modular<
        T: EthSpec,
        Payload: AbstractExecPayload<T>,
    >(
        &self,
        slot: Slot,
        randao_reveal: &SignatureBytes,
        graffiti: Option<&Graffiti>,
        skip_randao_verification: SkipRandaoVerification,
    ) -> Result<ForkVersionedResponse<BeaconBlock<T, Payload>>, Error> {
        let mut path = self.eth_path(V1)?;

        path.path_segments_mut()
            .map_err(|()| Error::InvalidUrl(self.server.clone()))?
            .push("validator")
            .push("blinded_blocks")
            .push(&slot.to_string());

        path.query_pairs_mut()
            .append_pair("randao_reveal", &randao_reveal.to_string());

        if let Some(graffiti) = graffiti {
            path.query_pairs_mut()
                .append_pair("graffiti", &graffiti.to_string());
        }

        if skip_randao_verification == SkipRandaoVerification::Yes {
            path.query_pairs_mut()
                .append_key_only("skip_randao_verification");
        }

        self.get(path).await
    }

    /// `GET validator/attestation_data?slot,committee_index`
    pub async fn get_validator_attestation_data(
        &self,
        slot: Slot,
        committee_index: CommitteeIndex,
    ) -> Result<GenericResponse<AttestationData>, Error> {
        let mut path = self.eth_path(V1)?;

        path.path_segments_mut()
            .map_err(|()| Error::InvalidUrl(self.server.clone()))?
            .push("validator")
            .push("attestation_data");

        path.query_pairs_mut()
            .append_pair("slot", &slot.to_string())
            .append_pair("committee_index", &committee_index.to_string());

        self.get_with_timeout(path, self.timeouts.attestation).await
    }

    /// `GET validator/aggregate_attestation?slot,attestation_data_root`
    pub async fn get_validator_aggregate_attestation<T: EthSpec>(
        &self,
        slot: Slot,
        attestation_data_root: Hash256,
    ) -> Result<Option<GenericResponse<Attestation<T>>>, Error> {
        let mut path = self.eth_path(V1)?;

        path.path_segments_mut()
            .map_err(|()| Error::InvalidUrl(self.server.clone()))?
            .push("validator")
            .push("aggregate_attestation");

        path.query_pairs_mut()
            .append_pair("slot", &slot.to_string())
            .append_pair(
                "attestation_data_root",
                &format!("{:?}", attestation_data_root),
            );

        self.get_opt_with_timeout(path, self.timeouts.attestation)
            .await
    }

    /// `GET validator/sync_committee_contribution`
    pub async fn get_validator_sync_committee_contribution<T: EthSpec>(
        &self,
        sync_committee_data: &SyncContributionData,
    ) -> Result<Option<GenericResponse<SyncCommitteeContribution<T>>>, Error> {
        let mut path = self.eth_path(V1)?;

        path.path_segments_mut()
            .map_err(|()| Error::InvalidUrl(self.server.clone()))?
            .push("validator")
            .push("sync_committee_contribution");

        path.query_pairs_mut()
            .append_pair("slot", &sync_committee_data.slot.to_string())
            .append_pair(
                "beacon_block_root",
                &format!("{:?}", sync_committee_data.beacon_block_root),
            )
            .append_pair(
                "subcommittee_index",
                &sync_committee_data.subcommittee_index.to_string(),
            );

        self.get_opt(path).await
    }

    /// `POST lighthouse/liveness`
    pub async fn post_lighthouse_liveness(
        &self,
        ids: &[u64],
        epoch: Epoch,
    ) -> Result<GenericResponse<Vec<LivenessResponseData>>, Error> {
        let mut path = self.server.full.clone();

        path.path_segments_mut()
            .map_err(|()| Error::InvalidUrl(self.server.clone()))?
            .push("lighthouse")
            .push("liveness");

        self.post_with_timeout_and_response(
            path,
            &LivenessRequestData {
                indices: ids.to_vec(),
                epoch,
            },
            self.timeouts.liveness,
        )
        .await
    }

    /// `POST validator/duties/attester/{epoch}`
    pub async fn post_validator_duties_attester(
        &self,
        epoch: Epoch,
        indices: &[u64],
    ) -> Result<DutiesResponse<Vec<AttesterData>>, Error> {
        let mut path = self.eth_path(V1)?;

        path.path_segments_mut()
            .map_err(|()| Error::InvalidUrl(self.server.clone()))?
            .push("validator")
            .push("duties")
            .push("attester")
            .push(&epoch.to_string());

        self.post_with_timeout_and_response(
            path,
            &ValidatorIndexDataRef(indices),
            self.timeouts.attester_duties,
        )
        .await
    }

    /// `POST validator/aggregate_and_proofs`
    pub async fn post_validator_aggregate_and_proof<T: EthSpec>(
        &self,
        aggregates: &[SignedAggregateAndProof<T>],
    ) -> Result<(), Error> {
        let mut path = self.eth_path(V1)?;

        path.path_segments_mut()
            .map_err(|()| Error::InvalidUrl(self.server.clone()))?
            .push("validator")
            .push("aggregate_and_proofs");

        self.post_with_timeout(path, &aggregates, self.timeouts.attestation)
            .await?;

        Ok(())
    }

    /// `POST validator/beacon_committee_subscriptions`
    pub async fn post_validator_beacon_committee_subscriptions(
        &self,
        subscriptions: &[BeaconCommitteeSubscription],
    ) -> Result<(), Error> {
        let mut path = self.eth_path(V1)?;

        path.path_segments_mut()
            .map_err(|()| Error::InvalidUrl(self.server.clone()))?
            .push("validator")
            .push("beacon_committee_subscriptions");

        self.post(path, &subscriptions).await?;

        Ok(())
    }

    /// `POST validator/sync_committee_subscriptions`
    pub async fn post_validator_sync_committee_subscriptions(
        &self,
        subscriptions: &[SyncCommitteeSubscription],
    ) -> Result<(), Error> {
        let mut path = self.eth_path(V1)?;

        path.path_segments_mut()
            .map_err(|()| Error::InvalidUrl(self.server.clone()))?
            .push("validator")
            .push("sync_committee_subscriptions");

        self.post(path, &subscriptions).await?;

        Ok(())
    }

    /// `GET events?topics`
    pub async fn get_events<T: EthSpec>(
        &self,
        topic: &[EventTopic],
    ) -> Result<impl Stream<Item = Result<EventKind<T>, Error>>, Error> {
        let mut path = self.eth_path(V1)?;
        path.path_segments_mut()
            .map_err(|()| Error::InvalidUrl(self.server.clone()))?
            .push("events");

        let topic_string = topic
            .iter()
            .map(|i| i.to_string())
            .collect::<Vec<_>>()
            .join(",");
        path.query_pairs_mut().append_pair("topics", &topic_string);

        Ok(self
            .client
            .get(path)
            .send()
            .await?
            .bytes_stream()
            .map(|next| match next {
                Ok(bytes) => EventKind::from_sse_bytes(bytes.as_ref()),
                Err(e) => Err(Error::Reqwest(e)),
            }))
    }

    /// `POST validator/duties/sync/{epoch}`
    pub async fn post_validator_duties_sync(
        &self,
        epoch: Epoch,
        indices: &[u64],
    ) -> Result<ExecutionOptimisticFinalizedResponse<Vec<SyncDuty>>, Error> {
        let mut path = self.eth_path(V1)?;

        path.path_segments_mut()
            .map_err(|()| Error::InvalidUrl(self.server.clone()))?
            .push("validator")
            .push("duties")
            .push("sync")
            .push(&epoch.to_string());

        self.post_with_timeout_and_response(
            path,
            &ValidatorIndexDataRef(indices),
            self.timeouts.sync_duties,
        )
        .await
    }
}

/// Returns `Ok(response)` if the response is a `200 OK` response. Otherwise, creates an
/// appropriate error message.
pub async fn ok_or_error(response: Response) -> Result<Response, Error> {
    let status = response.status();

    if status == StatusCode::OK {
        Ok(response)
    } else if let Ok(message) = response.json().await {
        match message {
            ResponseError::Message(message) => Err(Error::ServerMessage(message)),
            ResponseError::Indexed(indexed) => Err(Error::ServerIndexedMessage(indexed)),
        }
    } else {
        Err(Error::StatusCode(status))
    }
}<|MERGE_RESOLUTION|>--- conflicted
+++ resolved
@@ -29,6 +29,7 @@
 use std::iter::Iterator;
 use std::path::PathBuf;
 use std::time::Duration;
+use store::fork_versioned_response::ExecutionOptimisticFinalizedForkVersionedResponse;
 
 pub const V1: EndpointVersion = EndpointVersion(1);
 pub const V2: EndpointVersion = EndpointVersion(2);
@@ -686,43 +687,7 @@
             None => return Ok(None),
         };
 
-<<<<<<< HEAD
-        // If present, use the fork provided in the headers to decode the block. Gracefully handle
-        // missing and malformed fork names by falling back to regular deserialisation.
-        let (block, version, execution_optimistic, finalized) =
-            match response.fork_name_from_header() {
-                Ok(Some(fork_name)) => {
-                    let (data, (version, execution_optimistic, finalized)) =
-                        map_fork_name_with!(fork_name, SignedBeaconBlock, {
-                            let ExecutionOptimisticFinalizedForkVersionedResponse {
-                                version,
-                                execution_optimistic,
-                                finalized,
-                                data,
-                            } = response.json().await?;
-                            (data, (version, execution_optimistic, finalized))
-                        });
-                    (data, version, execution_optimistic, finalized)
-                }
-                Ok(None) | Err(_) => {
-                    let ExecutionOptimisticFinalizedForkVersionedResponse {
-                        version,
-                        execution_optimistic,
-                        finalized,
-                        data,
-                    } = response.json().await?;
-                    (data, version, execution_optimistic, finalized)
-                }
-            };
-        Ok(Some(ExecutionOptimisticFinalizedForkVersionedResponse {
-            version,
-            execution_optimistic,
-            finalized,
-            data: block,
-        }))
-=======
         Ok(Some(response.json().await?))
->>>>>>> 0fb58a68
     }
 
     /// `GET v1/beacon/blinded_blocks/{block_id}`
@@ -741,43 +706,7 @@
             None => return Ok(None),
         };
 
-<<<<<<< HEAD
-        // If present, use the fork provided in the headers to decode the block. Gracefully handle
-        // missing and malformed fork names by falling back to regular deserialisation.
-        let (block, version, execution_optimistic, finalized) =
-            match response.fork_name_from_header() {
-                Ok(Some(fork_name)) => {
-                    let (data, (version, execution_optimistic, finalized)) =
-                        map_fork_name_with!(fork_name, SignedBlindedBeaconBlock, {
-                            let ExecutionOptimisticFinalizedForkVersionedResponse {
-                                version,
-                                execution_optimistic,
-                                finalized,
-                                data,
-                            } = response.json().await?;
-                            (data, (version, execution_optimistic, finalized))
-                        });
-                    (data, version, execution_optimistic, finalized)
-                }
-                Ok(None) | Err(_) => {
-                    let ExecutionOptimisticFinalizedForkVersionedResponse {
-                        version,
-                        execution_optimistic,
-                        finalized,
-                        data,
-                    } = response.json().await?;
-                    (data, version, execution_optimistic, finalized)
-                }
-            };
-        Ok(Some(ExecutionOptimisticFinalizedForkVersionedResponse {
-            version,
-            execution_optimistic,
-            finalized,
-            data: block,
-        }))
-=======
         Ok(Some(response.json().await?))
->>>>>>> 0fb58a68
     }
 
     /// `GET v1/beacon/blocks` (LEGACY)
