--- conflicted
+++ resolved
@@ -13,27 +13,17 @@
 types = { path =  "../../eth2/types" }
 serde = "1.0"
 serde_derive = "1.0"
-<<<<<<< HEAD
-ssz = { path = "../../eth2/utils/ssz" }
-ssz_derive = { path = "../../eth2/utils/ssz_derive" }
-slog = { version = "2.4.1" , features = ["max_level_trace", "release_max_level_trace"] }
-=======
 eth2_ssz = { path = "../../eth2/utils/ssz" }
 eth2_ssz_derive = { path = "../../eth2/utils/ssz_derive" }
 slog = { version = "^2.4.1" , features = ["max_level_trace"] }
->>>>>>> bbde06eb
 version = { path = "../version" }
 tokio = "0.1.16"
 futures = "0.1.25"
 error-chain = "0.12.0"
 tokio-timer = "0.2.10"
-<<<<<<< HEAD
 dirs = "2.0.1"
 tokio-io = "0.1.12"
 smallvec = "0.6.10"
 fnv = "1.0.6"
 unsigned-varint = "0.2.2"
-bytes = "0.4.12"
-=======
-dirs = "2.0.1"
->>>>>>> bbde06eb
+bytes = "0.4.12"