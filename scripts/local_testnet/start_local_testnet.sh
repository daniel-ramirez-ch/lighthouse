#!/usr/bin/env bash
# Start all processes necessary to create a local testnet

set -Eeuo pipefail

source ./vars.env

# Set a higher ulimit in case we want to import 1000s of validators.
ulimit -n 65536

# VC_COUNT is defaulted in vars.env
DEBUG_LEVEL=${DEBUG_LEVEL:-info}
BUILDER_PROPOSALS=

# Get options
while getopts "v:d:ph" flag; do
  case "${flag}" in
    v) VC_COUNT=${OPTARG};;
    d) DEBUG_LEVEL=${OPTARG};;
    p) BUILDER_PROPOSALS="-p";;
    h)
        validators=$(( $VALIDATOR_COUNT / $BN_COUNT ))
        echo "Start local testnet, defaults: 1 eth1 node, $BN_COUNT beacon nodes,"
        echo "and $VC_COUNT validator clients with each vc having $validators validators."
        echo
        echo "usage: $0 <Options>"
        echo
        echo "Options:"
        echo "   -v: VC_COUNT    default: $VC_COUNT"
        echo "   -d: DEBUG_LEVEL default: info"
        echo "   -p:             enable builder proposals"
        echo "   -h:             this help"
        exit
        ;;
  esac
done

if (( $VC_COUNT > $BN_COUNT )); then
    echo "Error $VC_COUNT is too large, must be <= BN_COUNT=$BN_COUNT"
    exit
fi

genesis_file=${@:$OPTIND+0:1}

# Init some constants
PID_FILE=$TESTNET_DIR/PIDS.pid
LOG_DIR=$TESTNET_DIR

# Stop local testnet and remove $PID_FILE
./stop_local_testnet.sh

# Clean $DATADIR and create empty log files so the
# user can "tail -f" right after starting this script
# even before its done.
./clean.sh
./clean_genesis.sh $genesis_file
mkdir -p $LOG_DIR
for (( bn=1; bn<=$BN_COUNT; bn++ )); do
    touch $LOG_DIR/beacon_node_$bn.log
done
for (( el=1; el<=$BN_COUNT; el++ )); do
    touch $LOG_DIR/geth_$el.log
done
for (( vc=1; vc<=$VC_COUNT; vc++ )); do
    touch $LOG_DIR/validator_node_$vc.log
done

# Sleep with a message
sleeping() {
   echo sleeping $1
   sleep $1
}

# Execute the command with logs saved to a file.
#
# First parameter is log file name
# Second parameter is executable name
# Remaining parameters are passed to executable
execute_command() {
    LOG_NAME=$1
    EX_NAME=$2
    shift
    shift
    CMD="$EX_NAME $@ >> $LOG_DIR/$LOG_NAME 2>&1"
    echo "executing: $CMD"
    echo "$CMD" > "$LOG_DIR/$LOG_NAME"
    eval "$CMD &"
}

# Execute the command with logs saved to a file
# and is PID is saved to $PID_FILE.
#
# First parameter is log file name
# Second parameter is executable name
# Remaining parameters are passed to executable
execute_command_add_PID() {
    execute_command $@
    echo "$!" >> $PID_FILE
}


# Setup data
echo "executing: ./setup.sh >> $LOG_DIR/setup.log"
./setup.sh >> $LOG_DIR/setup.log 2>&1

# Call setup_time.sh to update future hardforks time in the EL genesis file based on the CL genesis time
./setup_time.sh $genesis_file

# Delay to let boot_enr.yaml to be created
execute_command_add_PID bootnode.log ./bootnode.sh
sleeping 3

execute_command_add_PID el_bootnode.log ./el_bootnode.sh
sleeping 3

execute_command_add_PID el_bootnode.log ./el_bootnode.sh
sleeping 1

# Start beacon nodes
BN_udp_tcp_base=9000
BN_http_port_base=8000

EL_base_network=7000
EL_base_http=6000
EL_base_auth_http=5000

(( $VC_COUNT < $BN_COUNT )) && SAS=-s || SAS=

for (( el=1; el<=$BN_COUNT; el++ )); do
    execute_command_add_PID geth_$el.log ./geth.sh $DATADIR/geth_datadir$el $((EL_base_network + $el)) $((EL_base_http + $el)) $((EL_base_auth_http + $el)) $genesis_file
done

sleeping 20

<<<<<<< HEAD
=======
# Reset the `genesis.json` config file fork times.
sed -i 's/"shanghaiTime".*$/"shanghaiTime": 0,/g' $genesis_file
sed -i 's/"cancunTime".*$/"cancunTime": 0,/g' $genesis_file
sed -i 's/"pragueTime".*$/"pragueTime": 0,/g' $genesis_file

>>>>>>> b65daac9
for (( bn=1; bn<=$BN_COUNT; bn++ )); do
    secret=$DATADIR/geth_datadir$bn/geth/jwtsecret
    echo $secret
    execute_command_add_PID beacon_node_$bn.log ./beacon_node.sh $SAS -d $DEBUG_LEVEL $DATADIR/node_$bn $((BN_udp_tcp_base + $bn)) $((BN_udp_tcp_base + $bn + 100)) $((BN_http_port_base + $bn)) http://localhost:$((EL_base_auth_http + $bn)) $secret $TESTNET_DIR
done

# Start requested number of validator clients
for (( vc=1; vc<=$VC_COUNT; vc++ )); do
    execute_command_add_PID validator_node_$vc.log ./validator_client.sh $BUILDER_PROPOSALS -d $DEBUG_LEVEL $DATADIR/node_$vc http://localhost:$((BN_http_port_base + $vc))
done

echo "Started!"<|MERGE_RESOLUTION|>--- conflicted
+++ resolved
@@ -132,14 +132,6 @@
 
 sleeping 20
 
-<<<<<<< HEAD
-=======
-# Reset the `genesis.json` config file fork times.
-sed -i 's/"shanghaiTime".*$/"shanghaiTime": 0,/g' $genesis_file
-sed -i 's/"cancunTime".*$/"cancunTime": 0,/g' $genesis_file
-sed -i 's/"pragueTime".*$/"pragueTime": 0,/g' $genesis_file
-
->>>>>>> b65daac9
 for (( bn=1; bn<=$BN_COUNT; bn++ )); do
     secret=$DATADIR/geth_datadir$bn/geth/jwtsecret
     echo $secret
